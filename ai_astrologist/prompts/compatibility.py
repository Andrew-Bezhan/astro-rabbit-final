--- conflicted
+++ resolved
@@ -2,10 +2,6 @@
 
 COMPATIBILITY_PROMPT = """
 ПРОВЕРИТЬ СОВМЕСТИМОСТЬ
-<<<<<<< HEAD
-Анализ астрологической и нумерологической совместимости между компанией и объектом
-с учётом статуса: сотрудник / партнёр / контрагент. Каждый раздел — минимум 75 слов.
-=======
 
 Проанализируй совместимость между компанией и объектом проверки. Дай анализ астрологической и нумерологической совместимости с практическими рекомендациями для работы. 
 Обязательно учитывай статус объекта (сотрудник, партнёр, контрагент) и строй выводы в контексте его роли по отношению к компании.
@@ -85,7 +81,6 @@
 Компания должна поощрять сотрудника-Скорпиона к исследовательской и аналитической работе. Важно формализовать его задачи, но дать автономию. В ближайшие месяцы лучше использовать его для проектов, требующих стратегической подготовки: сопровождение сложных контрактов, анализ рисков в портах. Это усилит внутреннюю структуру компании и её конкурентоспособность.
 
 🔹 Статус: Партнёр
->>>>>>> 955c6d0f
 
 🔮 АСТРОЛОГИЧЕСКАЯ СОВМЕСТИМОСТЬ
 Лев-Компания и Скорпион-Партнёр образуют союз силы и глубины. Лев открыто заявляет о проектах, а Скорпион действует осторожно, обеспечивая защиту. Асцендент в Новороссийске акцентирует X дом (имидж), а Скорпион усиливает VIII дом (финансы и ресурсы). Это создаёт прочную базу для совместного бизнеса. Однако конфликт возможен, если Лев начнёт игнорировать скрытые предупреждения Скорпиона.
@@ -116,11 +111,6 @@
 В конце:
 SELF-SCORE: X.Y/10
 ПОЧЕМУ: кратко.
-<<<<<<< HEAD
-"""
-
-=======
 
 НЕ упоминай источники данных (API, newsdata, gemini и т.д.)
-"""
->>>>>>> 955c6d0f
+"""