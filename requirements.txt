# Основные зависимости проекта
<<<<<<< HEAD
python-telegram-bot==13.15  # Откат версии для совместимости с кодом
pytz==2025.2  # Добавлено для поддержки часовых поясов
APScheduler==3.6.3  # Фиксированная версия для python-telegram-bot 13.15
tzlocal==2.1  # Фиксированная версия для APScheduler 3.6.3
=======
python-telegram-bot==20.7
>>>>>>> 955c6d0f
python-docx==1.1.0
requests==2.31.0
python-dotenv==1.0.0
qdrant-client==1.15.1
openai==1.12.0
# Удалено: google-genai - больше не используется
beautifulsoup4==4.12.2
# Временно отключено из-за проблем с Python 3.13
# lxml==4.9.3
schedule==1.2.0
httpx==0.25.2
asyncio-throttle==1.0.2
datetime==5.4
# Временно отключены из-за проблем совместимости с Python 3.13
# pandas==2.1.4
# numpy==1.25.2

# Временно отключены астрологические расчеты
# pyephem==4.1.5
# swisseph==2.10.03.2

# Для работы с базами данных
sqlalchemy==1.4.50
alembic==1.13.1

# Утилиты
loguru==0.7.2
# Временно отключено из-за проблем с Python 3.13
# pydantic==2.5.3<|MERGE_RESOLUTION|>--- conflicted
+++ resolved
@@ -1,12 +1,5 @@
 # Основные зависимости проекта
-<<<<<<< HEAD
-python-telegram-bot==13.15  # Откат версии для совместимости с кодом
-pytz==2025.2  # Добавлено для поддержки часовых поясов
-APScheduler==3.6.3  # Фиксированная версия для python-telegram-bot 13.15
-tzlocal==2.1  # Фиксированная версия для APScheduler 3.6.3
-=======
 python-telegram-bot==20.7
->>>>>>> 955c6d0f
 python-docx==1.1.0
 requests==2.31.0
 python-dotenv==1.0.0
